# Kiebitz Services

This repository contains Kiebitz's backend services:

* A **storage** service that stores encrypted user & operator settings and temporary data.
* An **appointments** service that stores encrypted appointment data.

## Dependencies

The Kiebitz backend services are written in Golang. Please install a recent version, preferably >=1.16.

By default, Kiebitz uses a Redis database to store data. Please make sure a Redis server is available. You can change the connection details in the `settings/dev/001_default.yml` settings file. The metering services (for statistics) also uses a Redis database by default and can be configured just like the main database. In addition, to generate TLS certificates (which is not always necessary) Kiebitz relies on the `openssl` CLI.

## Installation

To build and install all services into your `GOPATH`, simply run

```bash
make
```

## Basic Setup

Kiebitz needs cryptographic keys and some helper data to function correctly. All of these can be generated using the `kiebitz` command.

First things first: Kiebitz looks for settings in the path given by the `KIEBITZ_SETTINGS` environment variable. For development, settings are in the `settings/dev` subdirectory of the repository. To set up our development environment, we simply run

```bash
source .dev-setup
```

For the commands below we'll assume that `KIEBITZ_SETTINGS` points to the `settings/dev` directory.

### Cryptographic Keys

First, we need to generate various cryptographic keys for signing and encryption. To do this, we simply run

```bash
kiebitz admin keys setup
```

**Warning:** Running this command will overwrite existing key files, potentially rendering all your development data useless, so be careful.

This will generate two files in the Kiebitz settings directory, `002_admin.json` and `003_appt.json`. The former is only for administration purposes and should remain locked away. The latter is for use with the appointments server.

Now we can then generate mediator keys. To do this, we simply run

```bash
kiebitz admin keys mediator > data/secret-mediator-keys.json
```

This will create a JSON data structure with all necessary keys for the mediator. Please be aware that the `provider` and `queue` keys are just copied from the `002_admin.json` file generated before. These keys enable mediators to decrypt provider and queue data.

<<<<<<< HEAD
Start redis:
```bash
docker run -d -p 6379:6379 redis
```

To run the development services is easy:
=======
For the next steps of the setup process we'll need a running backend, so let's start it via
>>>>>>> b0ead022

```bash
kiebitz --level debug run all
```

That should start the appointments and storage services. Now we can tell the backend about the newly created mediator keys, which we do via

```bash
kiebitz admin mediators upload data/secret-mediator-keys.json
```

<<<<<<< HEAD
### Notification service
Start MailHog
```bash
echo "test:\$2a\$04\$qxRo.ftFoNep7ld/5jfKtuBTnGqff/fZVyj53mUC5sVf9dtDLAi/S" >> /tmp/example-auth
#pw: test
docker run -d -p 1025:1025 -p 8025:8025 -v /tmp/example-auth:/example/example-auth mailhog/mailhog -auth-file=/example/example-auth
```

## Provisioning
=======
This will sign the public signing and encryption keys of the mediator with the root key and put the signed key material on the backend for publication. Finally, we need to generate queue keys, which we do via

```bash
kiebitz admin queues generate > data/secret-queue-keys.json
```
>>>>>>> b0ead022

The queue keys enable providers to decrypt user tokens. The queue keys file contains the public queue keys as well as the encrypted private keys, which only mediators can decrypt with the respective key. To upload the queue keys to the backend, we simply run

```bash
kiebitz admin queues upload data/secret-queue-keys.json
```

That's it! Now we should be able to go to the `/mediator` URL in the frontend, load our mediator key file and verify providers. Providers should be able to sign up, upload their data for verification and get tokens. Users should also be able to sign up and receive invitations.

### ZIP Code Data

ZIP code data helps Kiebitz to estimate distances between zip code areas. There are two files `data/distances.json` and `data/distances-areas.json` that need to be uploaded. We can do this via

```bash
# upload distances for full ZIP codes (used when matching tokens to providers)
kiebitz admin distances upload data/distances.json
# upload distances for ZIP codes areas (used when selecting queues for providers and users)
kiebitz admin distances upload data/distances-areas.json
```

To generate the distances, we can use the `make_distances.py` and `make_area_distances.py` scripts from the `.scripts` folder (normally this is not necessary though):

```bash
python3 .scripts/make_distances.py
python3 .scripts/make_area_distances.py
```

**Note:** We can test the system without the ZIP code data, but tokens will then only be distributed to matching zip codes.

## Signup Codes

We can also upload user & provider codes if we want to restrict who can register on the platform (this requires setting `appointments.user_codes_enabled: true` and `appointments.provider_codes.enabled: true`, respectively):

```bash
# upload user codes from a file
kiebitz admin codes upload data/secret-user-codes.json
# upload provider codes from a file
kiebitz admin codes upload data/secret-provider-codes.json
```

To generate codes, we simply run

```bash
# generate 10.000 user codes
kiebitz admin codes generate --actor user -n 10000 > data/secret-user-codes.json
# generate 10.000 provider codes
kiebitz admin codes generate --actor provider -n 10000 > data/secret-user-codes.json
```

Codes are just random 16 byte values, and the `actor` parameter just tells the backend for which actor the codes should be used.

### TLS Certificates

Finally, if we want to run Kiebitz using a self-signed TLS certificate, we simply run

```bash
make certs
```

to generate these certificates, and then enable them by commenting out the `tls` section in the settings.

## Running

To run the development services we can then

```bash
# run the appointments service
kiebitz run appointments
# ...or run the storage service
kiebitz run storage
# ...or run all services
kiebitz run all
```

## Testing

Here's how you can send a request to the storage server via `curl` (this assumes you have `jq` installed for parsing of the JSON result):

```bash
curl --cacert settings/dev/certs/root.crt --resolve storage-1:9999:127.0.0.1 https://storage-1:9999/jsonrpc --header "Content-Type: application/json; charset=utf-8" --data '{"method": "getSettings", "id": "2", "params": {"key": "az4df7vjunsd6ad"}, "jsonrpc": "2.0"}' 2>/dev/null | jq 
```

To run all Go tests and benchmarks, simply

```bash
# run normal tests
make test
# run race-condition tests
make test-races
# run benchmarks
make bench
```

## Development

To auto-generate copyright headers for Golang files, simply run

```bash
make copyright
```<|MERGE_RESOLUTION|>--- conflicted
+++ resolved
@@ -51,16 +51,7 @@
 
 This will create a JSON data structure with all necessary keys for the mediator. Please be aware that the `provider` and `queue` keys are just copied from the `002_admin.json` file generated before. These keys enable mediators to decrypt provider and queue data.
 
-<<<<<<< HEAD
-Start redis:
-```bash
-docker run -d -p 6379:6379 redis
-```
-
-To run the development services is easy:
-=======
 For the next steps of the setup process we'll need a running backend, so let's start it via
->>>>>>> b0ead022
 
 ```bash
 kiebitz --level debug run all
@@ -72,23 +63,11 @@
 kiebitz admin mediators upload data/secret-mediator-keys.json
 ```
 
-<<<<<<< HEAD
-### Notification service
-Start MailHog
-```bash
-echo "test:\$2a\$04\$qxRo.ftFoNep7ld/5jfKtuBTnGqff/fZVyj53mUC5sVf9dtDLAi/S" >> /tmp/example-auth
-#pw: test
-docker run -d -p 1025:1025 -p 8025:8025 -v /tmp/example-auth:/example/example-auth mailhog/mailhog -auth-file=/example/example-auth
-```
-
-## Provisioning
-=======
 This will sign the public signing and encryption keys of the mediator with the root key and put the signed key material on the backend for publication. Finally, we need to generate queue keys, which we do via
 
 ```bash
 kiebitz admin queues generate > data/secret-queue-keys.json
 ```
->>>>>>> b0ead022
 
 The queue keys enable providers to decrypt user tokens. The queue keys file contains the public queue keys as well as the encrypted private keys, which only mediators can decrypt with the respective key. To upload the queue keys to the backend, we simply run
 
@@ -152,6 +131,11 @@
 
 ## Running
 
+Start redis:
+```bash
+docker run -d -p 6379:6379 redis
+```
+
 To run the development services we can then
 
 ```bash
@@ -161,6 +145,14 @@
 kiebitz run storage
 # ...or run all services
 kiebitz run all
+```
+
+### Notification service
+Start MailHog
+```bash
+echo "test:\$2a\$04\$qxRo.ftFoNep7ld/5jfKtuBTnGqff/fZVyj53mUC5sVf9dtDLAi/S" >> /tmp/example-auth
+#pw: test
+docker run -d -p 1025:1025 -p 8025:8025 -v /tmp/example-auth:/example/example-auth mailhog/mailhog -auth-file=/example/example-auth
 ```
 
 ## Testing
