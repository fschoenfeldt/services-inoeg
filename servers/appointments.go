--- conflicted
+++ resolved
@@ -2478,10 +2478,6 @@
 			Validators: []forms.Validator{
 				forms.IsInteger{
 					HasMin: true,
-<<<<<<< HEAD
-					HasMax: false,
-=======
->>>>>>> 3719788b
 					Min:    1,
 				},
 			},
@@ -2787,35 +2783,8 @@
 // { id, encryptedData, code }, keyPair
 func (c *Appointments) storeProviderData(context *jsonrpc.Context, params *StoreProviderDataParams) *jsonrpc.Response {
 
-<<<<<<< HEAD
-	transaction, err := c.db.Begin()
-
-	if err != nil {
-		services.Log.Error(err)
-		return context.InternalError()
-	}
-
-	success := false
-
-	finalize := func() {
-		if success {
-			if err := transaction.Commit(); err != nil {
-				services.Log.Error(err)
-			}
-		} else {
-			if err := transaction.Rollback(); err != nil {
-				services.Log.Error(err)
-			}
-		}
-	}
-
-	defer finalize()
-
-	providerData := transaction.Map("providerData", []byte("unverified"))
-=======
 	success := false
 	transaction, finalize, err := c.transaction(&success)
->>>>>>> 3719788b
 
 	if err != nil {
 		services.Log.Error(err)
@@ -2856,10 +2825,6 @@
 		if params.Data.Code == nil && !existingData {
 			return notAuthorized
 		}
-<<<<<<< HEAD
-		codes := transaction.Set("codes", []byte("provider"))
-=======
->>>>>>> 3719788b
 		if ok, err := codes.Has(params.Data.Code); err != nil {
 			services.Log.Error()
 			return context.InternalError()
@@ -2873,8 +2838,6 @@
 		return context.InternalError()
 	}
 
-<<<<<<< HEAD
-=======
 	permissions := []*Permission{
 		&Permission{
 			Rights: []string{"write", "delete"},
@@ -2895,7 +2858,6 @@
 		}
 	}
 
->>>>>>> 3719788b
 	success = true
 
 	return context.Acknowledge()
